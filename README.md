--- conflicted
+++ resolved
@@ -22,17 +22,10 @@
 
 #### Controls
 
-<<<<<<< HEAD
-If possible damping is enabled by default, all controls manage their own updates, remove themselves on unmount, are compatible with the `invalidateFrameloop`.
-
-- [x] `<OrbitControls enableDamping=true />`
-- [x] `<MapControls enableDamping=true />`
-=======
 All controls have damping enabled by default, they manage their own updates, remove themselves on unmount, are compatible with the `invalidateFrameloop` canvas-flag.
 
-- [x] `<OrbitControls />` | [sandbox](https://codesandbox.io/s/r3f-contact-shadow-h5xcw)
-- [x] `<MapControls />` | [sandbox](https://codesandbox.io/s/react-three-fiber-map-mkq8e)
->>>>>>> 7fe4ca7f
+- [x] `<OrbitControls enableDamping=true />` | [sandbox](https://codesandbox.io/s/r3f-contact-shadow-h5xcw)
+- [x] `<MapControls enableDamping=true />` | [sandbox](https://codesandbox.io/s/react-three-fiber-map-mkq8e)
 - [x] `<TrackballControls />`
 - [x] `<TransformControls />` | [sandbox](https://codesandbox.io/s/r3f-drei-transformcontrols-hc8gm)
 
