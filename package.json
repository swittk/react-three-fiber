--- conflicted
+++ resolved
@@ -1,11 +1,7 @@
 {
   "name": "react-three-fiber",
   "private": true,
-<<<<<<< HEAD
   "version": "4.2.21",
-  "description": "React-fiber renderer for THREE.js",
-=======
-  "version": "5.0.0-beta.12",
   "description": "A React renderer for Three.js (web and react-native)",
   "keywords": [
     "react",
@@ -28,7 +24,6 @@
     "type": "opencollective",
     "url": "https://opencollective.com/react-three-fiber"
   },
->>>>>>> a56e3277
   "main": "web.cjs.js",
   "module": "web.js",
   "react-native": "native.js",
