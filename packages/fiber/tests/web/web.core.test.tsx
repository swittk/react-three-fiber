jest.mock('scheduler', () => require('scheduler/unstable_mock'))

import * as React from 'react'
import {
  Color,
  Group,
  Camera,
  Scene,
  Mesh,
  BoxBufferGeometry,
  MeshBasicMaterial,
  MeshStandardMaterial,
  PCFSoftShadowMap,
  ACESFilmicToneMapping,
  sRGBEncoding,
} from 'three'
import { createCanvas } from 'react-three-test-renderer/src/createTestCanvas'
import { createWebGLContext } from 'react-three-test-renderer/src/createWebGLContext'

<<<<<<< HEAD
import { render, act, unmountComponentAtNode } from '../../src/web/index'
=======
import { render, testutil_act as act, unmountComponentAtNode, extend } from '../../src/web/index'
import { UseStore } from 'zustand'
import { RootState } from '../../src/core/store'
>>>>>>> dcf76aac

type ComponentMesh = Mesh<BoxBufferGeometry, MeshBasicMaterial>

describe('web core', () => {
  let canvas: HTMLCanvasElement = null!

  beforeEach(() => {
    canvas = createCanvas({
      beforeReturn: (canvas) => {
        //@ts-ignore
        canvas.getContext = (type: string) => {
          if (type === 'webgl' || type === 'webgl2') {
            return createWebGLContext(canvas)
          }
        }
      },
    })
  })

  it('renders a simple component', async () => {
    const Mesh = () => {
      return (
        <mesh>
          <boxBufferGeometry args={[2, 2]} />
          <meshBasicMaterial />
        </mesh>
      )
    }
    let scene: Scene = null!
    await act(async () => {
      scene = render(<Mesh />, canvas).getState().scene
    })

    expect(scene.children[0].type).toEqual('Mesh')
  })

  it('renders an empty scene', async () => {
    const Empty = () => null
    let scene: Scene = null!
    await act(async () => {
      scene = render(<Empty />, canvas).getState().scene
    })

    expect(scene.type).toEqual('Scene')
    expect(scene.children).toEqual([])
  })

  it('can render a composite component', async () => {
    class Parent extends React.Component {
      render() {
        return (
          <group>
            <color attach="background" args={[0, 0, 0]} />
            <Child />
          </group>
        )
      }
    }

    const Child = () => {
      return (
        <mesh>
          <boxBufferGeometry args={[2, 2]} />
          <meshBasicMaterial />
        </mesh>
      )
    }

    let scene: Scene = null!
    await act(async () => {
      scene = render(<Parent />, canvas).getState().scene
    })

    expect(scene.children[0].type).toEqual('Group')
    // @ts-expect-error we do append background to group, but it's not wrong because it won't do anything.
    expect((scene.children[0] as Group).background.getStyle()).toEqual('rgb(0,0,0)')
    expect(scene.children[0].children[0].type).toEqual('Mesh')
    expect((scene.children[0].children[0] as ComponentMesh).geometry.type).toEqual('BoxGeometry')
    expect((scene.children[0].children[0] as ComponentMesh).material.type).toEqual('MeshBasicMaterial')
  })

  it('renders some basics with an update', async () => {
    let renders = 0

    class Component extends React.PureComponent {
      state = { pos: 3 }

      componentDidMount() {
        this.setState({ pos: 7 })
      }

      render() {
        renders++
        return (
          <group position-x={this.state.pos}>
            <Child />
            <Null />
          </group>
        )
      }
    }

    const Child = () => {
      renders++
      return <color attach="background" args={[0, 0, 0]} />
    }

    const Null = () => {
      renders++
      return null
    }

    let scene: Scene = null!
    await act(async () => {
      scene = render(<Component />, canvas).getState().scene
    })

    expect(scene.children[0].position.x).toEqual(7)
    expect(renders).toBe(12)
  })

  it('updates types & names', async () => {
    let scene: Scene = null!
    await act(async () => {
      scene = render(
        <mesh>
          <meshBasicMaterial name="basicMat">
            <color attach="color" args={[0, 0, 0]} />
          </meshBasicMaterial>
        </mesh>,
        canvas,
      ).getState().scene
    })

    expect((scene.children[0] as THREE.Mesh<THREE.BoxGeometry, MeshBasicMaterial>).material.type).toEqual(
      'MeshBasicMaterial',
    )
    expect((scene.children[0] as THREE.Mesh<THREE.BoxGeometry, MeshBasicMaterial>).material.name).toEqual('basicMat')

    await act(async () => {
      scene = render(
        <mesh>
          <meshStandardMaterial name="standardMat">
            <color attach="color" args={[255, 255, 255]} />
          </meshStandardMaterial>
        </mesh>,
        canvas,
      ).getState().scene
    })

    expect((scene.children[0] as THREE.Mesh<THREE.BoxGeometry, MeshStandardMaterial>).material.type).toEqual(
      'MeshStandardMaterial',
    )
    expect((scene.children[0] as THREE.Mesh<THREE.BoxGeometry, MeshStandardMaterial>).material.name).toEqual(
      'standardMat',
    )
  })

  it('does the full lifecycle', async () => {
    const log: string[] = []
    class Log extends React.Component<{ name: string }> {
      render() {
        log.push('render ' + this.props.name)
        return <group />
      }
      componentDidMount() {
        log.push('mount ' + this.props.name)
      }
      componentWillUnmount() {
        log.push('unmount ' + this.props.name)
      }
    }

    await act(async () => {
      render(<Log key="foo" name="Foo" />, canvas)
    })

    await act(async () => {
      unmountComponentAtNode(canvas)
    })

    expect(log).toEqual(['render Foo', 'render Foo', 'mount Foo', 'unmount Foo'])
  })

  it('will make an Orthographic Camera & set the position', async () => {
    let camera: Camera = null!

    await act(async () => {
      camera = render(<group />, canvas, { orthographic: true, camera: { position: [0, 0, 5] } }).getState().camera
    })

    expect(camera.type).toEqual('OrthographicCamera')
    expect(camera.position.z).toEqual(5)
  })

  it('should handle an performance changing functions', async () => {
    let state: UseStore<RootState> = null!
    await act(async () => {
      state = render(<group />, canvas, {
        dpr: [1, 10],
        performance: { min: 0.2 },
      })
    })

    expect(state.getState().viewport.initialDpr).toEqual(10)
    expect(state.getState().performance.min).toEqual(0.2)
    expect(state.getState().performance.current).toEqual(1)

    await act(async () => {
      state.getState().setDpr(0.1)
    })

    expect(state.getState().viewport.dpr).toEqual(0.1)

    jest.useFakeTimers()

    await act(async () => {
      state.getState().performance.regress()
      jest.advanceTimersByTime(100)
    })

    expect(state.getState().performance.current).toEqual(0.2)

    await act(async () => {
      jest.advanceTimersByTime(200)
    })

    expect(state.getState().performance.current).toEqual(1)

    jest.useRealTimers()
  })

  it('should set PCFSoftShadowMap as the default shadow map', async () => {
    let state: UseStore<RootState> = null!
    await act(async () => {
      state = render(<group />, canvas, {
        shadows: true,
      })
    })

    expect(state.getState().gl.shadowMap.type).toBe(PCFSoftShadowMap)
  })

  it('should set tonemapping to ACESFilmicToneMapping and outputEncoding to sRGBEncoding if linear is false', async () => {
    let state: UseStore<RootState> = null!
    await act(async () => {
      state = render(<group />, canvas, {
        linear: false,
      })
    })

    expect(state.getState().gl.toneMapping).toBe(ACESFilmicToneMapping)
    expect(state.getState().gl.outputEncoding).toBe(sRGBEncoding)
  })

  it('will render components that are extended', async () => {
    class MyColor extends Color {
      constructor(col: number) {
        super(col)
      }
    }

    await expect(async () => {
      await act(async () => {
        extend({ MyColor })

        // @ts-expect-error we're testing the extend feature, i'm not adding it to the namespace
        render(<myColor args={[0x0000ff]} />, canvas)
      })
    }).not.toThrow()
  })
})<|MERGE_RESOLUTION|>--- conflicted
+++ resolved
@@ -17,13 +17,9 @@
 import { createCanvas } from 'react-three-test-renderer/src/createTestCanvas'
 import { createWebGLContext } from 'react-three-test-renderer/src/createWebGLContext'
 
-<<<<<<< HEAD
-import { render, act, unmountComponentAtNode } from '../../src/web/index'
-=======
-import { render, testutil_act as act, unmountComponentAtNode, extend } from '../../src/web/index'
+import { render, act, unmountComponentAtNode, extend } from '../../src/web/index'
 import { UseStore } from 'zustand'
 import { RootState } from '../../src/core/store'
->>>>>>> dcf76aac
 
 type ComponentMesh = Mesh<BoxBufferGeometry, MeshBasicMaterial>
 
