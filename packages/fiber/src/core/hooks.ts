--- conflicted
+++ resolved
@@ -44,11 +44,7 @@
   const ref = React.useRef<RenderCallback>(callback)
   React.useLayoutEffect(() => void (ref.current = callback), [callback])
   // Subscribe on mount, unsubscribe on unmount
-<<<<<<< HEAD
-  React.useLayoutEffect(() => subscribe(ref, renderPriority), [renderPriority])
-=======
   React.useLayoutEffect(() => subscribe(ref, renderPriority), [renderPriority, subscribe])
->>>>>>> 867900d7
   return null
 }
 
