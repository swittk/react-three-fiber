--- conflicted
+++ resolved
@@ -310,28 +310,6 @@
   }
 
   const reconciler = Reconciler({
-<<<<<<< HEAD
-    now,
-    createInstance,
-    removeChild,
-    appendChild,
-    appendInitialChild: appendChild,
-    insertBefore,
-    warnsIfNotActing: true,
-    // TODO: Don't know if React native fabric will work well with this option instead of supportsPersistence: true
-    supportsMutation: true,
-    isPrimaryRenderer: false,
-    // @ts-ignore
-    scheduleTimeout: is.fun(setTimeout) ? setTimeout : undefined,
-    // @ts-ignore
-    cancelTimeout: is.fun(clearTimeout) ? clearTimeout : undefined,
-    // @ts-ignore
-    setTimeout: is.fun(setTimeout) ? setTimeout : undefined,
-    // @ts-ignore
-    clearTimeout: is.fun(clearTimeout) ? clearTimeout : undefined,
-    noTimeout: -1,
-=======
->>>>>>> e55e7466
     appendChildToContainer: (parentInstance: UseStore<RootState> | Instance, child: Instance) => {
       const { container, root } = getContainer(parentInstance, child)
       // Link current root to the default scene
