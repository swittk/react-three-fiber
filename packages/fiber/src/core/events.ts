import * as THREE from 'three'
import type { UseStore } from 'zustand'
import type { Instance } from './renderer'
import type { RootState } from './store'

export interface Intersection extends THREE.Intersection {
  eventObject: THREE.Object3D
}

export interface IntesectionEvent<TSourceEvent> extends Intersection {
  intersections: Intersection[]
  stopped: boolean
  unprojectedPoint: THREE.Vector3
  ray: THREE.Ray
  camera: Camera
  stopPropagation: () => void
  sourceEvent: TSourceEvent // deprecated
  nativeEvent: TSourceEvent
  delta: number
  spaceX: number
  spaceY: number
}

export type Camera = THREE.OrthographicCamera | THREE.PerspectiveCamera
export type ThreeEvent<TEvent> = TEvent & IntesectionEvent<TEvent>
export type DomEvent = ThreeEvent<PointerEvent | MouseEvent | WheelEvent>

export type Events = {
  onClick: EventListener
  onContextMenu: EventListener
  onDoubleClick: EventListener
  onWheel: EventListener
  onPointerDown: EventListener
  onPointerUp: EventListener
  onPointerLeave: EventListener
  onPointerMove: EventListener
  onPointerCancel: EventListener
  onLostPointerCapture: EventListener
}

export type EventHandlers = {
  onClick?: (event: ThreeEvent<MouseEvent>) => void
  onContextMenu?: (event: ThreeEvent<MouseEvent>) => void
  onDoubleClick?: (event: ThreeEvent<MouseEvent>) => void
  onPointerUp?: (event: ThreeEvent<PointerEvent>) => void
  onPointerDown?: (event: ThreeEvent<PointerEvent>) => void
  onPointerOver?: (event: ThreeEvent<PointerEvent>) => void
  onPointerOut?: (event: ThreeEvent<PointerEvent>) => void
  onPointerEnter?: (event: ThreeEvent<PointerEvent>) => void
  onPointerLeave?: (event: ThreeEvent<PointerEvent>) => void
  onPointerMove?: (event: ThreeEvent<PointerEvent>) => void
  onPointerMissed?: (event: ThreeEvent<PointerEvent>) => void
  onPointerCancel?: (event: ThreeEvent<PointerEvent>) => void
  onWheel?: (event: ThreeEvent<WheelEvent>) => void
}

export interface EventManager<TTarget> {
  connected: TTarget | boolean
  handlers?: Events
  connect?: (target: TTarget) => void
  disconnect?: () => void
}

function makeId(event: Intersection) {
  return (event.eventObject || event.object).uuid + '/' + event.index + event.instanceId
}

export function removeInteractivity(store: UseStore<RootState>, object: THREE.Object3D) {
  const { internal } = store.getState()
  // Removes every trace of an object from the data store
  internal.interaction = internal.interaction.filter((o) => o !== object)
  internal.initialHits = internal.initialHits.filter((o) => o !== object)
  internal.hovered.forEach((value, key) => {
    if (value.eventObject === object || value.object === object) {
      internal.hovered.delete(key)
    }
  })
}

export function createEvents(store: UseStore<RootState>) {
  const temp = new THREE.Vector3()

  /** Sets up defaultRaycaster */
  function prepareRay(event: DomEvent) {
    const state = store.getState()
    const { raycaster, mouse, camera, size } = state
    // https://github.com/pmndrs/react-three-fiber/pull/782
    // Events trigger outside of canvas when moved
    const { offsetX, offsetY } = raycaster.computeOffsets?.(event, state) ?? event
    const { width, height } = size
    mouse.set((offsetX / width) * 2 - 1, -(offsetY / height) * 2 + 1)
    raycaster.setFromCamera(mouse, camera)
  }

  /** Calculates delta */
  function calculateDistance(event: DomEvent) {
    const { internal } = store.getState()
    const dx = event.offsetX - internal.initialClick[0]
    const dy = event.offsetY - internal.initialClick[1]
    return Math.round(Math.sqrt(dx * dx + dy * dy))
  }

  /** Returns true if an instance has a valid pointer-event registered, this excludes scroll, clicks etc */
  function filterPointerEvents(objects: THREE.Object3D[]) {
    return objects.filter((obj) =>
      ['Move', 'Over', 'Enter', 'Out', 'Leave'].some(
<<<<<<< HEAD
        (name) => (obj as unknown as Instance).__r3f.handlers?.[('onPointer' + name) as keyof EventHandlers],
=======
        (name) => (obj as unknown as Instance).__r3f.handlers[('onPointer' + name) as keyof EventHandlers],
>>>>>>> 867900d7
      ),
    )
  }

  function intersect(filter?: (objects: THREE.Object3D[]) => THREE.Object3D[]) {
    const state = store.getState()
    const { raycaster, internal } = state
    // Skip event handling when noEvents is set
    if (!raycaster.enabled) return []

    const seen = new Set<string>()
    const intersections: Intersection[] = []

    // Allow callers to eliminate event objects
    const eventsObjects = filter ? filter(internal.interaction) : internal.interaction

    // Intersect known handler objects and filter against duplicates
    let intersects = raycaster.intersectObjects(eventsObjects, true).filter((item) => {
      const id = makeId(item as Intersection)
      if (seen.has(id)) return false
      seen.add(id)
      return true
    })

    // https://github.com/mrdoob/three.js/issues/16031
    // Allow custom userland intersect sort order
    if (raycaster.filter) intersects = raycaster.filter(intersects, state)

    for (const intersect of intersects) {
      let eventObject: THREE.Object3D | null = intersect.object
      // Bubble event up
      while (eventObject) {
<<<<<<< HEAD
        const handlers = (eventObject as unknown as Instance).__r3f?.handlers
        if (handlers) intersections.push({ ...intersect, eventObject })
=======
        if ((eventObject as unknown as Instance).__r3f.handlers.count) intersections.push({ ...intersect, eventObject })
>>>>>>> 867900d7
        eventObject = eventObject.parent
      }
    }
    return intersections
  }

  /**  Creates filtered intersects and returns an array of positive hits */
  function patchIntersects(intersections: Intersection[], event: DomEvent) {
    const { internal } = store.getState()
    // If the interaction is captured, make all capturing targets  part of the
    // intersect.
    if ('pointerId' in event && internal.capturedMap.has(event.pointerId)) {
      intersections.push(...internal.capturedMap.get(event.pointerId)!.values())
    }
    return intersections
  }

  /**  Handles intersections by forwarding them to handlers */
  function handleIntersects(intersections: Intersection[], event: DomEvent, callback: (event: DomEvent) => void) {
    const { raycaster, mouse, camera, internal } = store.getState()
    // If anything has been found, forward it to the event listeners
    if (intersections.length) {
      const unprojectedPoint = temp.set(mouse.x, mouse.y, 0).unproject(camera)
      const delta = event.type === 'click' ? calculateDistance(event) : 0
      const releasePointerCapture = (id: number) => (event.target as Element).releasePointerCapture(id)

      const localState = { stopped: false }

      for (const hit of intersections) {
        const hasPointerCapture = (id: number) => internal.capturedMap.get(id)?.has(hit.eventObject) ?? false

        const setPointerCapture = (id: number) => {
          if (internal.capturedMap.has(id)) {
            // if the pointerId was previously captured, we add the hit to the
            // event capturedMap.
            internal.capturedMap.get(id)!.set(hit.eventObject, hit)
          } else {
            // if the pointerId was not previously captured, we create a map
            // containing the hitObject, and the hit. hitObject is used for
            // faster access.
            internal.capturedMap.set(id, new Map([[hit.eventObject, hit]]))
          }
          // Call the original event now
          ;(event.target as Element).setPointerCapture(id)
        }

        // Add native event props
        let extractEventProps: any = {}
        for (let prop in Object.getPrototypeOf(event)) {
          let property = event[prop as keyof DomEvent]
          // Only copy over atomics, leave functions alone as these should be
          // called as event.nativeEvent.fn()
          if (typeof property !== 'function') extractEventProps[prop] = property
        }

        let raycastEvent: any = {
          ...hit,
          ...extractEventProps,
          spaceX: mouse.x,
          spaceY: mouse.y,
          intersections,
          stopped: localState.stopped,
          delta,
          unprojectedPoint,
          ray: raycaster.ray,
          camera: camera,
          // Hijack stopPropagation, which just sets a flag
          stopPropagation: () => {
            // https://github.com/pmndrs/react-three-fiber/issues/596
            // Events are not allowed to stop propagation if the pointer has been captured
            const capturesForPointer = 'pointerId' in event && internal.capturedMap.get(event.pointerId)

            // We only authorize stopPropagation...
            if (
              // ...if this pointer hasn't been captured
              !capturesForPointer ||
              // ... or if the hit object is capturing the pointer
              capturesForPointer.has(hit.eventObject)
            ) {
              raycastEvent.stopped = localState.stopped = true
              // Propagation is stopped, remove all other hover records
              // An event handler is only allowed to flush other handlers if it is hovered itself
              if (
                internal.hovered.size &&
                Array.from(internal.hovered.values()).find((i) => i.eventObject === hit.eventObject)
              ) {
                // Objects cannot flush out higher up objects that have already caught the event
                const higher = intersections.slice(0, intersections.indexOf(hit))
                cancelPointer([...higher, hit])
              }
            }
          },
          // there should be a distinction between target and currentTarget
          target: { hasPointerCapture, setPointerCapture, releasePointerCapture },
          currentTarget: { hasPointerCapture, setPointerCapture, releasePointerCapture },
          sourceEvent: event, // deprecated
          nativeEvent: event,
        }

        // Call subscribers
        callback(raycastEvent as DomEvent)
        // Event bubbling may be interrupted by stopPropagation
        if (localState.stopped === true) break
      }
    }
    return intersections
  }

  function cancelPointer(hits: Intersection[]) {
    const { internal } = store.getState()
    Array.from(internal.hovered.values()).forEach((hoveredObj) => {
      // When no objects were hit or the the hovered object wasn't found underneath the cursor
      // we call onPointerOut and delete the object from the hovered-elements map
      if (
        !hits.length ||
        !hits.find(
          (hit) =>
            hit.object === hoveredObj.object &&
            hit.index === hoveredObj.index &&
            hit.instanceId === hoveredObj.instanceId,
        )
      ) {
        const eventObject = hoveredObj.eventObject
        const handlers = (eventObject as unknown as Instance).__r3f.handlers
        internal.hovered.delete(makeId(hoveredObj))
        if (handlers.count) {
          // Clear out intersects, they are outdated by now
          const data = { ...hoveredObj, intersections: hits || [] }
          handlers.onPointerOut?.(data as ThreeEvent<PointerEvent>)
          handlers.onPointerLeave?.(data as ThreeEvent<PointerEvent>)
        }
      }
    })
  }

  const handlePointer = (name: string) => {
    // Deal with cancelation
    switch (name) {
      case 'onPointerLeave':
      case 'onPointerCancel':
        return () => cancelPointer([])
      case 'onLostPointerCapture':
        return (event: DomEvent) => {
          if ('pointerId' in event) {
            // this will be a problem if one target releases the pointerId
            // and another one is still keeping it, as the line below
            // indifferently deletes all capturing references.
            store.getState().internal.capturedMap.delete(event.pointerId)
          }
          cancelPointer([])
        }
    }

    // Any other pointer goes here ...
    return (event: DomEvent) => {
      const { onPointerMissed, internal } = store.getState()

      prepareRay(event)

      // Get fresh intersects
      const isPointerMove = name === 'onPointerMove'
      const filter = isPointerMove ? filterPointerEvents : undefined
      const hits = patchIntersects(intersect(filter), event)

      // Take care of unhover
      if (isPointerMove) cancelPointer(hits)

      handleIntersects(hits, event, (data: DomEvent) => {
        const eventObject = data.eventObject
        const handlers = (eventObject as unknown as Instance).__r3f.handlers
        // Check presence of handlers
        if (!handlers.count) return

        if (isPointerMove) {
          // Move event ...
          if (handlers.onPointerOver || handlers.onPointerEnter || handlers.onPointerOut || handlers.onPointerLeave) {
            // When enter or out is present take care of hover-state
            const id = makeId(data)
            const hoveredItem = internal.hovered.get(id)
            if (!hoveredItem) {
              // If the object wasn't previously hovered, book it and call its handler
              internal.hovered.set(id, data)
              handlers.onPointerOver?.(data as ThreeEvent<PointerEvent>)
              handlers.onPointerEnter?.(data as ThreeEvent<PointerEvent>)
            } else if (hoveredItem.stopped) {
              // If the object was previously hovered and stopped, we shouldn't allow other items to proceed
              data.stopPropagation()
            }
          }
          // Call mouse move
          handlers.onPointerMove?.(data as ThreeEvent<PointerEvent>)
        } else {
          // All other events ...
          const handler = handlers[name as keyof EventHandlers] as (event: ThreeEvent<PointerEvent>) => void
          if (handler) {
            // Forward all events back to their respective handlers with the exception of click events,
            // which must use the initial target
            if (
              (name !== 'onClick' && name !== 'onContextMenu' && name !== 'onDoubleClick') ||
              internal.initialHits.includes(eventObject)
            ) {
              handler(data as ThreeEvent<PointerEvent>)
              pointerMissed(
                event,
                internal.interaction.filter((object) => !internal.initialHits.includes(object)),
              )
            }
          }
        }
      })

      // Save initial coordinates on pointer-down
      if (name === 'onPointerDown') {
        internal.initialClick = [event.offsetX, event.offsetY]
        internal.initialHits = hits.map((hit) => hit.eventObject)
      }

      // If a click yields no results, pass it back to the user as a miss
      if ((name === 'onClick' || name === 'onContextMenu' || name === 'onDoubleClick') && !hits.length) {
        if (calculateDistance(event) <= 2) {
          pointerMissed(event, internal.interaction)
          if (onPointerMissed) onPointerMissed(event as ThreeEvent<PointerEvent>)
        }
      }
    }
  }

  function pointerMissed(event: MouseEvent, objects: THREE.Object3D[]) {
    objects.forEach((object: THREE.Object3D) =>
<<<<<<< HEAD
      (object as unknown as Instance).__r3f.handlers?.onPointerMissed?.(event as ThreeEvent<PointerEvent>),
=======
      (object as unknown as Instance).__r3f.handlers.onPointerMissed?.(event as ThreeEvent<PointerEvent>),
>>>>>>> 867900d7
    )
  }

  return { handlePointer }
}<|MERGE_RESOLUTION|>--- conflicted
+++ resolved
@@ -104,11 +104,7 @@
   function filterPointerEvents(objects: THREE.Object3D[]) {
     return objects.filter((obj) =>
       ['Move', 'Over', 'Enter', 'Out', 'Leave'].some(
-<<<<<<< HEAD
-        (name) => (obj as unknown as Instance).__r3f.handlers?.[('onPointer' + name) as keyof EventHandlers],
-=======
         (name) => (obj as unknown as Instance).__r3f.handlers[('onPointer' + name) as keyof EventHandlers],
->>>>>>> 867900d7
       ),
     )
   }
@@ -141,12 +137,7 @@
       let eventObject: THREE.Object3D | null = intersect.object
       // Bubble event up
       while (eventObject) {
-<<<<<<< HEAD
-        const handlers = (eventObject as unknown as Instance).__r3f?.handlers
-        if (handlers) intersections.push({ ...intersect, eventObject })
-=======
         if ((eventObject as unknown as Instance).__r3f.handlers.count) intersections.push({ ...intersect, eventObject })
->>>>>>> 867900d7
         eventObject = eventObject.parent
       }
     }
@@ -376,11 +367,7 @@
 
   function pointerMissed(event: MouseEvent, objects: THREE.Object3D[]) {
     objects.forEach((object: THREE.Object3D) =>
-<<<<<<< HEAD
-      (object as unknown as Instance).__r3f.handlers?.onPointerMissed?.(event as ThreeEvent<PointerEvent>),
-=======
       (object as unknown as Instance).__r3f.handlers.onPointerMissed?.(event as ThreeEvent<PointerEvent>),
->>>>>>> 867900d7
     )
   }
 
