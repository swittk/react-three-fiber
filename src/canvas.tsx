import * as THREE from 'three'
import * as React from 'react'
import { useMemo, useRef, useEffect, useState, useCallback, createContext, useLayoutEffect } from 'react'
import { render, invalidate, applyProps, unmountComponentAtNode, renderGl } from './reconciler'
import { TinyEmitter } from 'tiny-emitter'
import { ReactThreeFiber } from './three-types'
import { RectReadOnly } from 'react-use-measure'

export type Camera = THREE.OrthographicCamera | THREE.PerspectiveCamera

export function isOrthographicCamera(def: THREE.Camera): def is THREE.OrthographicCamera {
  return (def as THREE.OrthographicCamera).isOrthographicCamera
}

export type DomEvent =
  | React.MouseEvent<HTMLDivElement, MouseEvent>
  | React.WheelEvent<HTMLDivElement>
  | React.PointerEvent<HTMLDivElement>

export interface Intersection extends THREE.Intersection {
  eventObject: THREE.Object3D
}

export type PointerEvent = DomEvent &
  Intersection & {
    stopped: React.MutableRefObject<boolean>
    unprojectedPoint: THREE.Vector3
    ray: THREE.Ray
    camera: THREE.Camera
    stopPropagation: () => void
    sourceEvent: DomEvent
    delta: number
  }

export type RenderCallback = (state: CanvasContext, delta: number) => void

export type SharedCanvasContext = {
  gl: THREE.WebGLRenderer
  aspect: number
  subscribe: (callback: React.MutableRefObject<RenderCallback>, priority?: number) => () => void
  setDefaultCamera: (camera: Camera) => void
  invalidate: () => void
  intersect: (event?: DomEvent) => void
  camera: Camera
  raycaster: THREE.Raycaster
  mouse: THREE.Vector2
  clock: THREE.Clock
  scene: THREE.Scene
  size: RectReadOnly
  viewport: { width: number; height: number; factor: number }
  events: PointerEvents
}

export type Subscription = {
  ref: React.MutableRefObject<RenderCallback>
  priority: number
}

export type CanvasContext = SharedCanvasContext & {
  captured: Intersection[] | undefined
  noEvents: boolean
  ready: boolean
  active: boolean
  manual: number
  vr: boolean
  concurrent: boolean
  invalidateFrameloop: boolean
  frames: number
  subscribers: Subscription[]
  initialClick: [number, number]
  initialHits: THREE.Object3D[]
  pointer: TinyEmitter
}

export type FilterFunction = (items: THREE.Intersection[], state: SharedCanvasContext) => THREE.Intersection[]

export type ResizeOptions = {
  debounce?: number | { scroll: number; resize: number }
  scroll?: boolean
}

export interface CanvasProps {
  children: React.ReactNode
  vr?: boolean
  gl2?: boolean
  concurrent?: boolean
  shadowMap?: boolean | Partial<THREE.WebGLShadowMap>
  orthographic?: boolean
  resize?: ResizeOptions
  invalidateFrameloop?: boolean
  updateDefaultCamera?: boolean
  noEvents?: boolean
  gl?: Partial<THREE.WebGLRenderer>
  camera?: Partial<
    ReactThreeFiber.Object3DNode<THREE.Camera, typeof THREE.Camera> &
      ReactThreeFiber.Object3DNode<THREE.PerspectiveCamera, typeof THREE.PerspectiveCamera> &
      ReactThreeFiber.Object3DNode<THREE.OrthographicCamera, typeof THREE.OrthographicCamera>
  >
  raycaster?: Partial<THREE.Raycaster> & { filter?: FilterFunction }
  pixelRatio?: number
  onCreated?: (props: CanvasContext) => Promise<any> | void
  onPointerMissed?: () => void
}

export interface UseCanvasProps extends CanvasProps {
  gl: THREE.WebGLRenderer
  size: RectReadOnly
}

export type PointerEvents = {
  onClick(e: any): void
  onWheel(e: any): void
  onPointerDown(e: any): void
  onPointerUp(e: any): void
  onPointerLeave(e: any): void
  onPointerMove(e: any): void
  onGotPointerCapture(e: any): void
  onLostPointerCapture(e: any): void
}

function makeId(event: PointerEvent) {
  return (event.eventObject || event.object).uuid + '/' + event.index
}

export const stateContext = createContext<SharedCanvasContext>({} as SharedCanvasContext)

export const useCanvas = (props: UseCanvasProps): PointerEvents => {
  const {
    children,
    gl,
    camera,
    orthographic,
    raycaster,
    size,
    pixelRatio,
    vr = false,
    concurrent = false,
    shadowMap = false,
    invalidateFrameloop = false,
    updateDefaultCamera = true,
    noEvents = false,
    onCreated,
    onPointerMissed,
  } = props

  // Local, reactive state
  const [ready, setReady] = useState(false)
  const [mouse] = useState(() => new THREE.Vector2())

  const [defaultRaycaster] = useState(() => {
    const ray = new THREE.Raycaster()
    if (raycaster) {
      const { filter, ...raycasterProps } = raycaster
      applyProps(ray, raycasterProps, {})
    }
    return ray
  })

  const [defaultScene] = useState(() => {
    const scene = new THREE.Scene()
    ;(scene as any).__interaction = []
    ;(scene as any).__objects = []
    return scene
  })

  const [defaultCam, setDefaultCamera] = useState(() => {
    const cam = orthographic
      ? new THREE.OrthographicCamera(0, 0, 0, 0, 0.1, 1000)
      : new THREE.PerspectiveCamera(75, 0, 0.1, 1000)
    cam.position.z = 5
    if (camera) applyProps(cam, camera, {})
    return cam
  })

  const [clock] = useState(() => new THREE.Clock())

  // Public state
  const state: React.MutableRefObject<CanvasContext> = useRef<CanvasContext>({
    ready: false,
    active: true,
    manual: 0,
    vr,
    concurrent,
    noEvents,
    invalidateFrameloop: false,
    frames: 0,
    aspect: 0,
    subscribers: [],
    camera: defaultCam,
    scene: defaultScene,
    raycaster: defaultRaycaster,
    mouse,
    clock,
    gl,
    size,
    viewport: { width: 0, height: 0, factor: 0 },
    initialClick: [0, 0],
    initialHits: [],
    pointer: new TinyEmitter(),
    captured: undefined,
    events: (undefined as unknown) as PointerEvents,

    subscribe: (ref: React.MutableRefObject<RenderCallback>, priority: number = 0) => {
      // If this subscription was given a priority, it takes rendering into its own hands
      // For that reason we switch off automatic rendering and increase the manual flag
      // As long as this flag is positive (there could be multiple render subscription)
      // ..there can be no internal rendering at all
      if (priority) state.current.manual++

      state.current.subscribers.push({ ref, priority: priority })
      // Sort layers from lowest to highest, meaning, highest priority renders last (on top of the other frames)
      state.current.subscribers = state.current.subscribers.sort((a, b) => a.priority - b.priority)
      return () => {
        // Decrease manual flag if this subscription had a priority
        if (priority) state.current.manual--
        state.current.subscribers = state.current.subscribers.filter(s => s.ref !== ref)
      }
    },
    setDefaultCamera: (camera: Camera) => setDefaultCamera(camera),
    invalidate: () => invalidate(state),
    intersect: (event?: DomEvent) => handlePointerMove(event || ({} as DomEvent)),
  })

  // Writes locals into public state for distribution among subscribers, context, etc
  useMemo(() => {
    state.current.ready = ready
    state.current.size = size
    state.current.camera = defaultCam
    state.current.invalidateFrameloop = invalidateFrameloop
    state.current.vr = vr
    state.current.gl = gl
    state.current.concurrent = concurrent
    state.current.noEvents = noEvents
  }, [invalidateFrameloop, vr, concurrent, noEvents, ready, size, defaultCam, gl])

  // Adjusts default camera
  useMemo(() => {
    state.current.aspect = size.width / size.height

    if (isOrthographicCamera(defaultCam)) {
      state.current.viewport = { width: size.width, height: size.height, factor: 1 }
    } else {
      const target = new THREE.Vector3(0, 0, 0)
      const distance = defaultCam.position.distanceTo(target)
      const fov = THREE.Math.degToRad(defaultCam.fov) // convert vertical fov to radians
      const height = 2 * Math.tan(fov / 2) * distance // visible height
      const width = height * state.current.aspect
      state.current.viewport = { width, height, factor: size.width / width }
    }

    // #92 (https://github.com/drcmda/react-three-fiber/issues/92)
    // Sometimes automatic default camera adjustment isn't wanted behaviour
    if (updateDefaultCamera) {
      if (isOrthographicCamera(defaultCam)) {
        defaultCam.left = size.width / -2
        defaultCam.right = size.width / 2
        defaultCam.top = size.height / 2
        defaultCam.bottom = size.height / -2
      } else {
        defaultCam.aspect = state.current.aspect
      }
      defaultCam.updateProjectionMatrix()

      // #178: https://github.com/react-spring/react-three-fiber/issues/178
      // Update matrix world since the renderer is a frame late
      defaultCam.updateMatrixWorld()
    }

    gl.setSize(size.width, size.height)

    if (ready) invalidate(state)
  }, [defaultCam, size, updateDefaultCamera])

  /** Events ------------------------------------------------------------------------------------------------ */

  /** Sets up defaultRaycaster */
  const prepareRay = useCallback(({ clientX, clientY }) => {
    if (clientX !== void 0) {
      const { left, right, top, bottom } = state.current.size
      mouse.set(((clientX - left) / (right - left)) * 2 - 1, -((clientY - top) / (bottom - top)) * 2 + 1)
      defaultRaycaster.setFromCamera(mouse, state.current.camera)
    }
  }, [])

  /** Intersects interaction objects using the event input */
  const intersect = useCallback((event: DomEvent, prepare = true): Intersection[] => {
    // Skip event handling when noEvents is set
    if (state.current.noEvents) return []

    if (prepare) prepareRay(event)

    const seen = new Set<string>()
    const hits: Intersection[] = []

    // Intersect known handler objects and filter against duplicates
    let intersects = defaultRaycaster
      .intersectObjects((state.current.scene as any).__interaction, true)
      .filter(item => {
        const id = makeId(item as PointerEvent)
        if (seen.has(id)) return false
        seen.add(id)
        return true
      })

    // #16031: (https://github.com/mrdoob/three.js/issues/16031)
    // Allow custom userland intersect sort order
    if (raycaster && raycaster.filter && sharedState.current)
      intersects = raycaster.filter(intersects, sharedState.current)

    for (let intersect of intersects) {
      let eventObject: THREE.Object3D | null = intersect.object
      // Bubble event up
      while (eventObject) {
        const handlers = (eventObject as any).__handlers
        if (handlers) hits.push({ ...intersect, eventObject })
        eventObject = eventObject.parent
      }
    }
    return hits
  }, [])

  /**  Calculates click deltas */
  const calculateDistance = useCallback((event: DomEvent) => {
    let dx = event.clientX - state.current.initialClick[0]
    let dy = event.clientY - state.current.initialClick[1]
    return Math.round(Math.sqrt(dx * dx + dy * dy))
  }, [])

  const hovered = useMemo(() => new Map<string, PointerEvent>(), [])

  /**  Handles intersections by forwarding them to handlers */
  const handleIntersects = useCallback((event: DomEvent, fn: (event: PointerEvent) => void): Intersection[] => {
    prepareRay(event)
    // Get fresh intersects
    const hits: Intersection[] = intersect(event, false)
    // If the interaction is captured take that into account, the captured event has to be part of the intersects
    if (state.current.captured && event.type !== 'click' && event.type !== 'wheel') {
      state.current.captured.forEach(captured => {
        if (!hits.find(hit => hit.eventObject === captured.eventObject)) hits.push(captured)
      })
    }
    // If anything has been found, forward it to the event listeners
    if (hits.length) {
      const unprojectedPoint = new THREE.Vector3(mouse.x, mouse.y, 0).unproject(state.current.camera)
      const delta = event.type === 'click' ? calculateDistance(event) : 0

      for (let hit of hits) {
        let stopped = { current: false }
        let raycastEvent = {
          ...event,
          ...hit,
          stopped,
          delta,
          unprojectedPoint,
          ray: defaultRaycaster.ray,
          camera: state.current.camera,
          // Hijack stopPropagation, which just sets a flag
          stopPropagation: () => (stopped.current = true),
          sourceEvent: event,
        }
        fn(raycastEvent)
        if (stopped.current === true) {
          // Propagation is stopped, remove all other hover records
          // An event handler is only allowed to flush other handlers if it is hovered itself
          if (hovered.size && Array.from(hovered.values()).find(i => i.object === hit.object)) {
            handlePointerCancel(raycastEvent, [hit])
          }
          break
        }
      }
    }
    return hits
  }, [])

  const handlePointerMove = useCallback((event: DomEvent) => {
    state.current.pointer.emit('pointerMove', event)
    const hits = handleIntersects(event, data => {
      const eventObject = data.eventObject
      const handlers = (eventObject as any).__handlers
      // Check presence of handlers
      if (!handlers) return
      // Call mouse move
      if (handlers.pointerMove) handlers.pointerMove(data)
      // Check if mouse enter or out is present
      if (handlers.pointerOver || handlers.pointerEnter || handlers.pointerOut || handlers.pointerLeave) {
        const id = makeId(data)
        const hoveredItem = hovered.get(id)
        if (!hoveredItem) {
          // If the object wasn't previously hovered, book it and call its handler
          hovered.set(id, data)
          if (handlers.pointerOver) handlers.pointerOver({ ...data, type: 'pointerover' })
          if (handlers.pointerEnter) handlers.pointerEnter({ ...data, type: 'pointerEnter' })
        } else if (hoveredItem.stopped.current) {
          // If the object was previously hovered and stopped, we shouldn't allow other items to proceed
          data.stopPropagation()
        }
      }
    })
    // Take care of unhover
    handlePointerCancel(event, hits)
    return hits
  }, [])

  const handlePointerCancel = useCallback((event: DomEvent, hits?: Intersection[]) => {
    state.current.pointer.emit('pointerCancel', event)
    if (!hits) hits = handleIntersects(event, () => null)
    Array.from(hovered.values()).forEach(data => {
      // When no objects were hit or the the hovered object wasn't found underneath the cursor
      // we call onPointerOut and delete the object from the hovered-elements map
      if (hits && (!hits.length || !hits.find(i => i.eventObject === data.eventObject))) {
        const eventObject = data.eventObject
        const handlers = (eventObject as any).__handlers
        if (handlers) {
          if (handlers.pointerOut) handlers.pointerOut({ ...data, type: 'pointerout' })
          if (handlers.pointerLeave) handlers.pointerLeave({ ...data, type: 'pointerleave' })
        }
        hovered.delete(makeId(data))
      }
    })
  }, [])

  const handlePointer = useCallback(
    (name: string) => (event: DomEvent) => {
      state.current.pointer.emit(name, event)
      // Collect hits
      const hits = handleIntersects(event, data => {
        const eventObject = data.eventObject
        const handlers = (eventObject as any).__handlers
        if (handlers && handlers[name]) {
          // Forward all events back to their respective handlers with the exception of click,
          // which must must the initial target
          if (name !== 'click' || state.current.initialHits.includes(eventObject)) handlers[name](data)
        }
      })
      // If a click yields no results, pass it back to the user as a miss
      if (name === 'pointerDown') {
        state.current.initialClick = [event.clientX, event.clientY]
        state.current.initialHits = hits.map(hit => hit.eventObject)
      }
      if (name === 'click' && !hits.length && onPointerMissed) {
        if (calculateDistance(event) <= 2) onPointerMissed()
      }
    },
    [onPointerMissed]
  )

  useMemo(() => {
    state.current.events = {
      onClick: handlePointer('click'),
      onWheel: handlePointer('wheel'),
      onPointerDown: handlePointer('pointerDown'),
      onPointerUp: handlePointer('pointerUp'),
      onPointerLeave: (e: any) => handlePointerCancel(e, []),
      onPointerMove: handlePointerMove,
      onGotPointerCapture: (e: any) => (state.current.captured = intersect(e, false)),
      onLostPointerCapture: (e: any) => ((state.current.captured = undefined), handlePointerCancel(e)),
    }
  }, [onPointerMissed])

  /** Events ------------------------------------------------------------------------------------------------- */

  // Only trigger the context provider when necessary
  const sharedState = useRef<SharedCanvasContext>()
  useMemo(() => {
    const {
      ready,
      manual,
      vr,
      noEvents,
      invalidateFrameloop,
      frames,
      subscribers,
      captured,
      initialClick,
      initialHits,
      ...props
    } = state.current
    sharedState.current = props
  }, [size, defaultCam])

  // Update pixel ratio
  useLayoutEffect(() => void (pixelRatio && gl.setPixelRatio(pixelRatio)), [pixelRatio])
  // Update shadowmap
  useLayoutEffect(() => {
    if (shadowMap) {
      gl.shadowMap.enabled = true
      if (typeof shadowMap === 'object') Object.assign(gl, shadowMap)
      else gl.shadowMap.type = THREE.PCFSoftShadowMap
    }
  }, [shadowMap])

  // This component is a bridge into the three render context, when it gets rendererd
  // we know we are ready to compile shaders, call subscribers, etc
  const IsReady = useCallback(() => {
    const activate = () => setReady(true)
<<<<<<< HEAD
=======

    // eslint-disable-next-line react-hooks/rules-of-hooks
>>>>>>> e098375b
    useEffect(() => {
      const result = onCreated && onCreated(state.current)
      return void (result && result.then ? result.then(activate) : activate())
    }, [])
    return null
  }, [])

  // Render v-dom into scene
  useLayoutEffect(() => {
    render(
      <stateContext.Provider value={sharedState.current as SharedCanvasContext}>
        {typeof children === 'function' ? children(state.current) : children}
        <IsReady />
      </stateContext.Provider>,
      defaultScene,
      state
    )
  }, [ready, children, sharedState.current])

  useLayoutEffect(() => {
    if (ready) {
      // Start render-loop, either via RAF or setAnimationLoop for VR
      if (!state.current.vr) {
        invalidate(state)
      } else if (gl.vr && gl.setAnimationLoop) {
        gl.vr.enabled = true
        gl.setAnimationLoop((t: number) => renderGl(state, t, 0, true))
      } else console.warn('the gl instance does not support VR!')
    }
  }, [ready])

  // Dispose renderer on unmount
  useEffect(
    () => () => {
      if (state.current.gl) {
<<<<<<< HEAD
        state.current.gl.forceContextLoss!()
        state.current.gl.dispose!()
=======
        if (state.current.gl.forceContextLoss) state.current.gl.forceContextLoss!()
        if (state.current.gl.dispose) state.current.gl.dispose!()
>>>>>>> e098375b
        ;(state.current as any).gl = undefined
        unmountComponentAtNode(state.current.scene)
        state.current.active = false
      }
    },
    []
  )

  return state.current.events
}<|MERGE_RESOLUTION|>--- conflicted
+++ resolved
@@ -493,11 +493,8 @@
   // we know we are ready to compile shaders, call subscribers, etc
   const IsReady = useCallback(() => {
     const activate = () => setReady(true)
-<<<<<<< HEAD
-=======
 
     // eslint-disable-next-line react-hooks/rules-of-hooks
->>>>>>> e098375b
     useEffect(() => {
       const result = onCreated && onCreated(state.current)
       return void (result && result.then ? result.then(activate) : activate())
@@ -533,13 +530,8 @@
   useEffect(
     () => () => {
       if (state.current.gl) {
-<<<<<<< HEAD
-        state.current.gl.forceContextLoss!()
-        state.current.gl.dispose!()
-=======
         if (state.current.gl.forceContextLoss) state.current.gl.forceContextLoss!()
         if (state.current.gl.dispose) state.current.gl.dispose!()
->>>>>>> e098375b
         ;(state.current as any).gl = undefined
         unmountComponentAtNode(state.current.scene)
         state.current.active = false
