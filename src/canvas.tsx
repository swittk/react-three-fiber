--- conflicted
+++ resolved
@@ -440,24 +440,15 @@
                 raycastEvent.stopped = localState.stopped = true
               }
             },
-<<<<<<< HEAD
-            // Pointer-capture needs the hit, on which the user may call stopPropagation()
-            // This makes it harder to use the actual event, because then we loose the connection
-            // to the actual hit, which would mean it's picking up all intersects ...
-=======
->>>>>>> a56e3277
             target: { ...event.target, setPointerCapture, releasePointerCapture },
             currentTarget: { ...event.currentTarget, setPointerCapture, releasePointerCapture },
             sourceEvent: event,
           }
 
           fn(raycastEvent)
-<<<<<<< HEAD
-=======
           // Event bubbling may me interrupted by stopPropagation, but that should only include
           // events that aren't capturing, since these are in the middle of a gesture and should not
           // be disturbed until they resolve.
->>>>>>> a56e3277
           if (localState.stopped === true) {
             // Propagation is stopped, remove all other hover records
             // An event handler is only allowed to flush other handlers if it is hovered itself
