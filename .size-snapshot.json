--- conflicted
+++ resolved
@@ -1,17 +1,5 @@
 {
   "dist/index.js": {
-<<<<<<< HEAD
-    "bundled": 26893,
-    "minified": 12900,
-    "gzipped": 4587,
-    "treeshaked": {
-      "rollup": {
-        "code": 10614,
-        "import_statements": 647
-      },
-      "webpack": {
-        "code": 12208
-=======
     "bundled": 27008,
     "minified": 12943,
     "gzipped": 4600,
@@ -22,19 +10,12 @@
       },
       "webpack": {
         "code": 12251
->>>>>>> 0123fa68
       }
     }
   },
   "dist/index.cjs.js": {
-<<<<<<< HEAD
-    "bundled": 30497,
-    "minified": 14802,
-    "gzipped": 4843
-=======
     "bundled": 30575,
     "minified": 14830,
     "gzipped": 4848
->>>>>>> 0123fa68
   }
 }