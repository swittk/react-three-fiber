{
  "dist/index.js": {
<<<<<<< HEAD
    "bundled": 25406,
    "minified": 12000,
    "gzipped": 4348,
    "treeshaked": {
      "rollup": {
        "code": 9773,
        "import_statements": 602
      },
      "webpack": {
        "code": 11319
=======
    "bundled": 25173,
    "minified": 11956,
    "gzipped": 4347,
    "treeshaked": {
      "rollup": {
        "code": 9745,
        "import_statements": 615
      },
      "webpack": {
        "code": 11288
>>>>>>> 2eabe153
      }
    }
  },
  "dist/index.cjs.js": {
<<<<<<< HEAD
    "bundled": 28419,
    "minified": 13715,
    "gzipped": 4560
=======
    "bundled": 28214,
    "minified": 13691,
    "gzipped": 4561
>>>>>>> 2eabe153
  }
}<|MERGE_RESOLUTION|>--- conflicted
+++ resolved
@@ -1,40 +1,21 @@
 {
   "dist/index.js": {
-<<<<<<< HEAD
-    "bundled": 25406,
-    "minified": 12000,
-    "gzipped": 4348,
+    "bundled": 25765,
+    "minified": 12114,
+    "gzipped": 4384,
     "treeshaked": {
       "rollup": {
-        "code": 9773,
+        "code": 9879,
         "import_statements": 602
       },
       "webpack": {
-        "code": 11319
-=======
-    "bundled": 25173,
-    "minified": 11956,
-    "gzipped": 4347,
-    "treeshaked": {
-      "rollup": {
-        "code": 9745,
-        "import_statements": 615
-      },
-      "webpack": {
-        "code": 11288
->>>>>>> 2eabe153
+        "code": 11438
       }
     }
   },
   "dist/index.cjs.js": {
-<<<<<<< HEAD
-    "bundled": 28419,
-    "minified": 13715,
-    "gzipped": 4560
-=======
-    "bundled": 28214,
-    "minified": 13691,
-    "gzipped": 4561
->>>>>>> 2eabe153
+    "bundled": 29141,
+    "minified": 13944,
+    "gzipped": 4648
   }
 }