{
  "dist/index.js": {
<<<<<<< HEAD
    "bundled": 24067,
    "minified": 11373,
    "gzipped": 4175,
    "treeshaked": {
      "rollup": {
        "code": 9406,
        "import_statements": 610
      },
      "webpack": {
        "code": 11038
=======
    "bundled": 25161,
    "minified": 11960,
    "gzipped": 4353,
    "treeshaked": {
      "rollup": {
        "code": 9733,
        "import_statements": 602
      },
      "webpack": {
        "code": 11292
>>>>>>> 587ebd7a
      }
    }
  },
  "dist/index.cjs.js": {
<<<<<<< HEAD
    "bundled": 26987,
    "minified": 12968,
    "gzipped": 4368
=======
    "bundled": 28174,
    "minified": 13680,
    "gzipped": 4567
>>>>>>> 587ebd7a
  }
}<|MERGE_RESOLUTION|>--- conflicted
+++ resolved
@@ -1,17 +1,5 @@
 {
   "dist/index.js": {
-<<<<<<< HEAD
-    "bundled": 24067,
-    "minified": 11373,
-    "gzipped": 4175,
-    "treeshaked": {
-      "rollup": {
-        "code": 9406,
-        "import_statements": 610
-      },
-      "webpack": {
-        "code": 11038
-=======
     "bundled": 25161,
     "minified": 11960,
     "gzipped": 4353,
@@ -22,19 +10,12 @@
       },
       "webpack": {
         "code": 11292
->>>>>>> 587ebd7a
       }
     }
   },
   "dist/index.cjs.js": {
-<<<<<<< HEAD
-    "bundled": 26987,
-    "minified": 12968,
-    "gzipped": 4368
-=======
     "bundled": 28174,
     "minified": 13680,
     "gzipped": 4567
->>>>>>> 587ebd7a
   }
 }